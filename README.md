# KeePassX + keepasshttp

## About

Fork of [KeePassX](https://www.keepassx.org/) with keepasshttp support for use with [PassIFox](https://addons.mozilla.org/en-us/firefox/addon/passifox/) for Mozilla Firefox and [chromeIPass](https://chrome.google.com/webstore/detail/chromeipass/ompiailgknfdndiefoaoiligalphfdae) for Google Chrome.

KeePassHttp implementation has been forked from jdachtera's repository, which in turn was based on code from code with Francois Ferrand's [keepassx-http](https://gitorious.org/keepassx/keepassx-http/source/master:) repository. 

My intention is to keep this repository as up-to-date with the main keePassX repo as possible and, time allowing, clean-up the keepasshttp implementation enough for it to be merged with upstream. I have started removing any additions to the code that were not strictly related to implemeting the keepasshttp protocol in KeePassX.

#### Build Dependencies

The following tools must exist within your PATH:

* make
* cmake (>= 2.8.12)
* g++ (>= 4.7) or clang++ (>= 3.0)

The following libraries are required:

* Qt 5 (>= 5.2): qtbase and qttools5
* libgcrypt (>= 1.6)
* zlib
<<<<<<< HEAD
* libmicrohttpd
* QJSON
* libxtst (optional for auto-type on X11)
=======
* libxtst, qtx11extras (optional for auto-type on X11)
>>>>>>> 4eea7c82

On Debian you can install them with:

```bash
sudo apt-get install build-essential cmake qtbase5-dev libqt5x11extras5-dev qttools5-dev qttools5-dev-tools libgcrypt20-dev zlib1g-dev
```

#### Build Steps

To compile from source:

```bash
mkdir build
cd build
cmake ..
make [-jX]
```

You will have the compiled KeePassX binary inside the `./build/src/` directory.

To install this binary execute the following:

```bash
sudo make install
```

More detailed instructions available in the INSTALL file.<|MERGE_RESOLUTION|>--- conflicted
+++ resolved
@@ -21,13 +21,10 @@
 * Qt 5 (>= 5.2): qtbase and qttools5
 * libgcrypt (>= 1.6)
 * zlib
-<<<<<<< HEAD
 * libmicrohttpd
 * QJSON
 * libxtst (optional for auto-type on X11)
-=======
 * libxtst, qtx11extras (optional for auto-type on X11)
->>>>>>> 4eea7c82
 
 On Debian you can install them with:
 
@@ -54,4 +51,46 @@
 sudo make install
 ```
 
-More detailed instructions available in the INSTALL file.+More detailed instructions available in the INSTALL file.
+
+## Contribute
+
+Coordination of work between developers is handled through the [KeePassX development](https://www.keepassx.org/dev/) site.
+Requests for enhancements, or reports of bugs encountered, can also be reported through the KeePassX development site.
+However, members of the open-source community are encouraged to submit pull requests directly through GitHub.
+
+### Clone Repository
+
+Clone the repository to a suitable location where you can extend and build this project.
+
+```bash
+git clone https://github.com/keepassx/keepassx.git
+```
+
+**Note:** This will clone the entire contents of the repository at the HEAD revision.
+
+To update the project from within the project's folder you can run the following command:
+
+```bash
+git pull
+```
+
+### Feature Requests
+
+We're always looking for suggestions to improve our application. If you have a suggestion for improving an existing feature,
+or would like to suggest a completely new feature for KeePassX, please file a ticket on the [KeePassX development](https://www.keepassx.org/dev/) site.
+
+### Bug Reports
+
+Our software isn't always perfect, but we strive to always improve our work. You may file bug reports on the [KeePassX development](https://www.keepassx.org/dev/) site.
+
+### Pull Requests
+
+Along with our desire to hear your feedback and suggestions, we're also interested in accepting direct assistance in the form of code.
+
+Issue merge requests against our [GitHub repository](https://github.com/keepassx/keepassx).
+
+### Translations
+
+Translations are managed on [Transifex](https://www.transifex.com/projects/p/keepassx/) which offers a web interface.
+Please join an existing language team or request a new one if there is none.