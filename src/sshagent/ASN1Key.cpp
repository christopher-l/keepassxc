/*
 *  Copyright (C) 2018 Toni Spets <toni.spets@iki.fi>
 *  Copyright (C) 2018 KeePassXC Team <team@keepassxc.org>
 *
 *  This program is free software: you can redistribute it and/or modify
 *  it under the terms of the GNU General Public License as published by
 *  the Free Software Foundation, either version 2 or (at your option)
 *  version 3 of the License.
 *
 *  This program is distributed in the hope that it will be useful,
 *  but WITHOUT ANY WARRANTY; without even the implied warranty of
 *  MERCHANTABILITY or FITNESS FOR A PARTICULAR PURPOSE.  See the
 *  GNU General Public License for more details.
 *
 *  You should have received a copy of the GNU General Public License
 *  along with this program.  If not, see <http://www.gnu.org/licenses/>.
 */

#include "ASN1Key.h"
#include <gcrypt.h>

namespace
{
    constexpr quint8 TAG_INT = 0x02;
    constexpr quint8 TAG_SEQUENCE = 0x30;
    constexpr quint8 KEY_ZERO = 0x0;

    bool nextTag(BinaryStream& stream, quint8& tag, quint32& len)
    {
        stream.read(tag);

        quint8 lenByte;
        stream.read(lenByte);

        if (lenByte & 0x80) {
            quint32 bytes = lenByte & ~0x80;
            if (bytes == 1) {
                stream.read(lenByte);
                len = lenByte;
            } else if (bytes == 2) {
                quint16 lenShort;
                stream.read(lenShort);
                len = lenShort;
            } else if (bytes == 4) {
                stream.read(len);
            } else {
                return false;
            }
        } else {
            len = lenByte;
        }

        return true;
    }

    bool parseHeader(BinaryStream& stream, quint8 wantedType)
    {
        quint8 tag;
        quint32 len;

        nextTag(stream, tag, len);

        if (tag != TAG_SEQUENCE) {
            return false;
        }

        nextTag(stream, tag, len);

        if (tag != TAG_INT || len != 1) {
            return false;
        }

        quint8 keyType;
        stream.read(keyType);

        return (keyType == wantedType);
    }

    bool readInt(BinaryStream& stream, QByteArray& target)
    {
        quint8 tag;
        quint32 len;

        nextTag(stream, tag, len);

        if (tag != TAG_INT) {
            return false;
        }

        target.resize(len);
        stream.read(target);
        return true;
    }

    QByteArray calculateIqmp(QByteArray& bap, QByteArray& baq)
    {
        gcry_mpi_t u, p, q;
        QByteArray iqmp_hex;

        u = gcry_mpi_snew(bap.length() * 8);
        gcry_mpi_scan(&p, GCRYMPI_FMT_HEX, bap.toHex().data(), 0, nullptr);
        gcry_mpi_scan(&q, GCRYMPI_FMT_HEX, baq.toHex().data(), 0, nullptr);

        mpi_invm(u, q, p);

<<<<<<< HEAD
        iqmp_hex.resize((bap.length() + 1) * 2);
        gcry_mpi_print(
            GCRYMPI_FMT_HEX, reinterpret_cast<unsigned char*>(iqmp_hex.data()), iqmp_hex.length(), nullptr, u);
=======
        iqmp_hex.resize(bap.length() * 2);
        gcry_mpi_print(GCRYMPI_FMT_HEX, reinterpret_cast<unsigned char*>(iqmp_hex.data()), iqmp_hex.size(), nullptr, u);
>>>>>>> 6fe821c3

        gcry_mpi_release(u);
        gcry_mpi_release(p);
        gcry_mpi_release(q);

        return QByteArray::fromHex(QString(iqmp_hex).toLatin1());
    }
}

bool ASN1Key::parseDSA(QByteArray& ba, OpenSSHKey& key)
{
    BinaryStream stream(&ba);

    if (!parseHeader(stream, KEY_ZERO)) {
        return false;
    }

    QByteArray p, q, g, y, x;
    readInt(stream, p);
    readInt(stream, q);
    readInt(stream, g);
    readInt(stream, y);
    readInt(stream, x);

    QList<QByteArray> publicData;
    publicData.append(p);
    publicData.append(q);
    publicData.append(g);
    publicData.append(y);

    QList<QByteArray> privateData;
    privateData.append(p);
    privateData.append(q);
    privateData.append(g);
    privateData.append(y);
    privateData.append(x);

    key.setType("ssh-dss");
    key.setPublicData(publicData);
    key.setPrivateData(privateData);
    key.setComment("");
    return true;
}

bool ASN1Key::parseRSA(QByteArray& ba, OpenSSHKey& key)
{
    BinaryStream stream(&ba);

    if (!parseHeader(stream, KEY_ZERO)) {
        return false;
    }

    QByteArray n, e, d, p, q, dp, dq, qinv;
    readInt(stream, n);
    readInt(stream, e);
    readInt(stream, d);
    readInt(stream, p);
    readInt(stream, q);
    readInt(stream, dp);
    readInt(stream, dq);
    readInt(stream, qinv);

    QList<QByteArray> publicData;
    publicData.append(e);
    publicData.append(n);

    QList<QByteArray> privateData;
    privateData.append(n);
    privateData.append(e);
    privateData.append(d);
    privateData.append(calculateIqmp(p, q));
    privateData.append(p);
    privateData.append(q);

    key.setType("ssh-rsa");
    key.setPublicData(publicData);
    key.setPrivateData(privateData);
    key.setComment("");
    return true;
}<|MERGE_RESOLUTION|>--- conflicted
+++ resolved
@@ -103,14 +103,8 @@
 
         mpi_invm(u, q, p);
 
-<<<<<<< HEAD
-        iqmp_hex.resize((bap.length() + 1) * 2);
-        gcry_mpi_print(
-            GCRYMPI_FMT_HEX, reinterpret_cast<unsigned char*>(iqmp_hex.data()), iqmp_hex.length(), nullptr, u);
-=======
         iqmp_hex.resize(bap.length() * 2);
         gcry_mpi_print(GCRYMPI_FMT_HEX, reinterpret_cast<unsigned char*>(iqmp_hex.data()), iqmp_hex.size(), nullptr, u);
->>>>>>> 6fe821c3
 
         gcry_mpi_release(u);
         gcry_mpi_release(p);
