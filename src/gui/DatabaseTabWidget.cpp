--- conflicted
+++ resolved
@@ -40,9 +40,6 @@
 #include "gui/entry/EntryView.h"
 #include "gui/group/GroupView.h"
 #include "gui/wizard/NewDatabaseWizard.h"
-#include "keeshare/KeeShare.h"
-
-#include "config-keepassx.h"
 
 DatabaseTabWidget::DatabaseTabWidget(QWidget* parent)
     : QTabWidget(parent)
@@ -289,111 +286,6 @@
  */
 bool DatabaseTabWidget::closeDatabaseTab(DatabaseWidget* dbWidget)
 {
-<<<<<<< HEAD
-    DatabaseManagerStruct& dbStruct = m_dbList[db];
-
-    // Never allow saving a locked database; it causes corruption
-    Q_ASSERT(dbStruct.dbWidget->currentMode() != DatabaseWidget::LockedMode);
-    // Release build interlock
-    if (dbStruct.dbWidget->currentMode() == DatabaseWidget::LockedMode) {
-        // We return true since a save is not required
-        return true;
-    }
-
-    if (filePath.isEmpty()) {
-        filePath = dbStruct.fileInfo.canonicalFilePath();
-    }
-
-    if (dbStruct.readOnly || filePath.isEmpty()) {
-        return saveDatabaseAs(db);
-    }
-
-    dbStruct.dbWidget->blockAutoReload(true);
-    // TODO: Make this async, but lock out the database widget to prevent re-entrance
-    bool useAtomicSaves = config()->get("UseAtomicSaves", true).toBool();
-    QString errorMessage = db->saveToFile(filePath, useAtomicSaves, config()->get("BackupBeforeSave").toBool());
-    dbStruct.dbWidget->blockAutoReload(false);
-
-    if (errorMessage.isEmpty()) {
-        // successfully saved database file
-        dbStruct.modified = false;
-        dbStruct.saveAttempts = 0;
-        dbStruct.fileInfo = QFileInfo(filePath);
-        dbStruct.dbWidget->databaseSaved();
-#ifdef WITH_XC_KEESHARE
-        // TODO HNH: This is hacky - we need to remove the logic from the ui at this point to allow a proper
-        // architecture
-        KeeShare::instance()->handleDatabaseSaved(db);
-#endif
-        updateTabName(db);
-        emit messageDismissTab();
-        return true;
-    } else {
-        dbStruct.modified = true;
-        updateTabName(db);
-
-        if (++dbStruct.saveAttempts > 2 && useAtomicSaves) {
-            // Saving failed 3 times, issue a warning and attempt to resolve
-            auto choice = MessageBox::question(this,
-                                               tr("Disable safe saves?"),
-                                               tr("KeePassXC has failed to save the database multiple times. "
-                                                  "This is likely caused by file sync services holding a lock on "
-                                                  "the save file.\nDisable safe saves and try again?"),
-                                               QMessageBox::Yes | QMessageBox::No,
-                                               QMessageBox::Yes);
-            if (choice == QMessageBox::Yes) {
-                config()->set("UseAtomicSaves", false);
-                return saveDatabase(db, filePath);
-            }
-            // Reset save attempts without changing anything
-            dbStruct.saveAttempts = 0;
-        }
-
-        emit messageTab(tr("Writing the database failed.").append("\n").append(errorMessage), MessageWidget::Error);
-        return false;
-    }
-}
-
-bool DatabaseTabWidget::saveDatabaseAs(Database* db)
-{
-    while (true) {
-        DatabaseManagerStruct& dbStruct = m_dbList[db];
-        QString oldFilePath;
-        if (dbStruct.fileInfo.exists()) {
-            oldFilePath = dbStruct.fileInfo.absoluteFilePath();
-        } else {
-            oldFilePath = QDir::toNativeSeparators(QDir::homePath() + "/" + tr("Passwords").append(".kdbx"));
-        }
-        QString newFilePath = fileDialog()->getSaveFileName(this,
-                                                            tr("Save database as"),
-                                                            oldFilePath,
-                                                            tr("KeePass 2 Database").append(" (*.kdbx)"),
-                                                            nullptr,
-                                                            0,
-                                                            "kdbx");
-        if (!newFilePath.isEmpty()) {
-            // Ensure we don't recurse back into this function
-            dbStruct.readOnly = false;
-
-            if (!saveDatabase(db, newFilePath)) {
-                // Failed to save, try again
-                continue;
-            }
-#ifdef WITH_XC_KEESHARE
-            // Since we change to the saved database we should also export
-            // TODO HNH: This is hacky - we need to remove the logic from the ui at this point to allow a proper
-            // architecture
-            KeeShare::instance()->handleDatabaseSaved(db);
-#endif
-            // changes of the current database
-            //           SaveAs for non-existing datbase doesn't matter since one has to set the path while creation
-            dbStruct.dbWidget->updateFilePath(dbStruct.fileInfo.absoluteFilePath());
-            updateLastDatabases(dbStruct.fileInfo.absoluteFilePath());
-            return true;
-        }
-
-        // Canceled file selection
-=======
     int tabIndex = indexOf(dbWidget);
     if (!dbWidget || tabIndex < 0) {
         return false;
@@ -401,7 +293,6 @@
 
     QString filePath = dbWidget->database()->filePath();
     if (!dbWidget->close()) {
->>>>>>> a070f1bc
         return false;
     }
 
@@ -582,75 +473,8 @@
         tabName = tr("%1 [Read-only]", "Database tab name modifier").arg(tabName);
     }
 
-<<<<<<< HEAD
-    setTabText(index, tabName);
-    emit tabNameChanged();
-}
-
-void DatabaseTabWidget::updateTabNameFromDbSender()
-{
-    Q_ASSERT(qobject_cast<Database*>(sender()));
-
-    updateTabName(static_cast<Database*>(sender()));
-}
-
-void DatabaseTabWidget::updateTabNameFromDbWidgetSender()
-{
-    Q_ASSERT(qobject_cast<DatabaseWidget*>(sender()));
-    Q_ASSERT(databaseFromDatabaseWidget(qobject_cast<DatabaseWidget*>(sender())));
-
-    DatabaseWidget* dbWidget = static_cast<DatabaseWidget*>(sender());
-    updateTabName(databaseFromDatabaseWidget(dbWidget));
-
-    Database* db = dbWidget->database();
-    Group* autoload = db->rootGroup()->findChildByName("AutoOpen");
-    if (autoload) {
-        const DatabaseManagerStruct& dbStruct = m_dbList.value(db);
-        QDir dbFolder(dbStruct.fileInfo.canonicalPath());
-        for (auto entry : autoload->entries()) {
-            if (entry->url().isEmpty() || entry->password().isEmpty()) {
-                continue;
-            }
-            QFileInfo filepath;
-            if (entry->url().startsWith("file://")) {
-                QUrl url(entry->url());
-                filepath.setFile(url.toLocalFile());
-            } else {
-                filepath.setFile(entry->url());
-                if (filepath.isRelative()) {
-                    filepath.setFile(dbFolder, entry->url());
-                }
-            }
-
-            if (!filepath.isFile()) {
-                continue;
-            }
-
-            openDatabase(filepath.canonicalFilePath(), entry->password(), "");
-        }
-    }
-}
-
-int DatabaseTabWidget::databaseIndex(const Database* db)
-{
-    QWidget* dbWidget = m_dbList.value(const_cast<Database*>(db)).dbWidget;
-    return indexOf(dbWidget);
-}
-
-Database* DatabaseTabWidget::indexDatabase(int index)
-{
-    QWidget* dbWidget = widget(index);
-
-    QHashIterator<Database*, DatabaseManagerStruct> i(m_dbList);
-    while (i.hasNext()) {
-        i.next();
-        if (i.value().dbWidget == dbWidget) {
-            return i.key();
-        }
-=======
     if (db->isModified()) {
         tabName.append("*");
->>>>>>> a070f1bc
     }
 
     return tabName;
@@ -779,44 +603,10 @@
         return;
     }
 
-<<<<<<< HEAD
-    connect(newDb, SIGNAL(nameTextChanged()), SLOT(updateTabNameFromDbSender()));
-    connect(newDb, SIGNAL(modified()), SLOT(modified()));
-    newDb->setEmitModified(true);
-
-#ifdef WITH_XC_KEESHARE
-    KeeShare::instance()->connectDatabase(newDb, oldDb);
-    connect(KeeShare::instance(),
-            SIGNAL(sharingMessage(Database*, QString, MessageWidget::MessageType)),
-            this,
-            SLOT(handleDatabaseMessage(Database*, QString, MessageWidget::MessageType)),
-            Qt::UniqueConnection);
-    KeeShare::instance()->handleDatabaseOpened(newDb);
-#endif
-}
-
-void DatabaseTabWidget::handleDatabaseMessage(Database* db, QString message, MessageWidget::MessageType type)
-{
-    auto* databaseWidget = currentDatabaseWidget();
-    if (!databaseWidget) {
-        return;
-    }
-    auto* currentDb = currentDatabaseWidget()->database();
-    if (!currentDb) {
-        return;
-    }
-    if (currentDb != db) {
-        auto index = databaseIndex(db);
-        emit messageGlobal(tr("Update in background database %1:\n%2").arg(tabText(index)).arg(message), type);
-
-    } else {
-        emit messageTab(message, type);
-=======
     if (dbWidget->isLocked()) {
         emit databaseLocked(dbWidget);
     } else {
         emit databaseUnlocked(dbWidget);
->>>>>>> a070f1bc
     }
 }
 
